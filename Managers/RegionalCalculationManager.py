--- conflicted
+++ resolved
@@ -353,12 +353,8 @@
         ###################################
         
         if(coverDepthMapFile):
-<<<<<<< HEAD
-          coverMap =  LoadMap(coverDepthMapFile)
+          coverMap =  self.LoadMap(coverDepthMapFile)
           coverMap += self.coverOffset
-=======
-          coverMap =  self.LoadMap(coverDepthMapFile)
->>>>>>> 24412f7a
           
           # for MD basin only - remove
           #cc = coverMap==0
@@ -718,12 +714,8 @@
 
         ###################################
         if(coverDepthMapFile):
-<<<<<<< HEAD
-          coverMap =  LoadMap(coverDepthMapFile)
+          coverMap =  self.LoadMap(coverDepthMapFile)
           coverMap += self.coverOffset
-=======
-          coverMap =  self.LoadMap(coverDepthMapFile)
->>>>>>> 24412f7a
           # bound cover map
           coverMap[coverMap > coverMax] = coverMax
           coverMap[coverMap < coverMin] = coverMin
@@ -1027,12 +1019,8 @@
 
         ###################################
         if(coverDepthMapFile):
-<<<<<<< HEAD
-          coverMap =  LoadMap(coverDepthMapFile)
+          coverMap =  self.LoadMap(coverDepthMapFile)
           coverMap += self.coverOffset
-=======
-          coverMap =  self.LoadMap(coverDepthMapFile)
->>>>>>> 24412f7a
           # bound cover map
           coverMap[coverMap > coverMax] = coverMax
           coverMap[coverMap < coverMin] = coverMin
